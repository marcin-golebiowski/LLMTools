--- conflicted
+++ resolved
@@ -40,6 +40,12 @@
     exit 1
 }
 
+# Check if Pode module is installed, if not try to install it
+if (-not (Get-Module -ListAvailable -Name Pode)) {
+    Write-Log "Pode module not found. Attempting to install..." -Level "WARN"
+    try {
+        Install-Module -Name Pode -Force -Scope CurrentUser
+        Write-Log "Pode module installed successfully." -Level "INFO"
 # Check if Pode module is installed, if not try to install it
 if (-not (Get-Module -ListAvailable -Name Pode)) {
     Write-Log "Pode module not found. Attempting to install..." -Level "WARN"
@@ -77,17 +83,13 @@
 try {
     # Start server
     Start-PodeServer {
-<<<<<<< HEAD
         # Enable error logging
         New-PodeLoggingMethod -Terminal
 
-=======
->>>>>>> 423284b1
         # Store the context for graceful shutdown
         $stateWrapper = @{
             'Queue' = $eventQueue
             
-<<<<<<< HEAD
         }
         
         Set-PodeState -Name 'State' -Value $stateWrapper -Scope 'Server'
@@ -152,85 +154,6 @@
             }
         }
         
-=======
-        }
-        
-        Set-PodeState -Name 'State' -Value $stateWrapper -Scope 'Server'
-
-        # Basic server configuration
-        Add-PodeEndpoint -Address localhost -Port $Port -Protocol Http
-        Add-PodeSchedule -Name 'QueueProcessor' -Cron '@minutely' -ScriptBlock {
-            Write-Host "$([DateTime]::Now)"
-            Process-Queue
-        }
-        
-        # POST /api/file - Add a file event to the queue
-        Add-PodeRoute -Method Post -Path '/api/file' -ScriptBlock {
-            $eventData = $WebEvent.Data
-            $state = Get-PodeState -Name 'State'
-            $queue = $state.Queue
-
-            if (-not $eventData.FilePath) {
-                return @{
-                    StatusCode = 400
-                    Body = @{
-                        success = $false
-                        message = "FilePath is required"
-                    }
-                }
-            }
-            
-            $fileEvent = @{
-                ChangeType = $eventData.ChangeType ?? "Modified"
-                FilePath = $eventData.FilePath
-                Timestamp = Get-Date
-            }
-            
-            $queue.Enqueue($fileEvent)
-            Write-Log "Event queued: $($fileEvent.ChangeType) - $($fileEvent.FilePath)" -Level "INFO"
-            
-            return @{
-                StatusCode = 200
-                Body = @{
-                    success = $true
-                    message = "File event added to queue"
-                    event = $fileEvent
-                }
-            }
-        }
-        
-        # GET /api/queue - Get the current queue status
-        Add-PodeRoute -Method Get -Path '/api/queue' -ScriptBlock {
-            $state = Get-PodeState -Name 'State'
-            Write-PodeJsonResponse -Value @{
-                success = $true
-                message = "Queue"
-                queueDepth = $state.Queue.Count
-            }
-        }
-        
-        
-        # DELETE /api/queue - Clear the queue
-        Add-PodeRoute -Method Delete -Path '/api/queue' -ScriptBlock {
-            $oldQueue = @($script:eventQueue.ToArray())
-            $count = $oldQueue.Count
-            
-            $newQueue = New-Object System.Collections.Concurrent.ConcurrentQueue[hashtable]
-            $script:eventQueue = $newQueue
-            
-            Write-Log "Queue cleared: $count items removed" -Level "INFO"
-            
-            return @{
-                StatusCode = 200
-                Body = @{
-                    success = $true
-                    message = "Queue cleared"
-                    removedCount = $count
-                }
-            }
-        }
-        
->>>>>>> 423284b1
         # GET /api/status - Get the current status of the service
         Add-PodeRoute -Method Get -Path '/api/status' -ScriptBlock {
             $state = Get-PodeState -Name 'State'
